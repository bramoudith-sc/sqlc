package config

import (
	"fmt"
	"io"
	"path/filepath"

	yaml "gopkg.in/yaml.v3"
)

type V1GenerateSettings struct {
	Version   string              `json:"version" yaml:"version"`
	Packages  []v1PackageSettings `json:"packages" yaml:"packages"`
	Overrides []Override          `json:"overrides,omitempty" yaml:"overrides,omitempty"`
	Rename    map[string]string   `json:"rename,omitempty" yaml:"rename,omitempty"`
}

type v1PackageSettings struct {
<<<<<<< HEAD
	Name                string     `json:"name" yaml:"name"`
	Engine              Engine     `json:"engine,omitempty" yaml:"engine"`
	Path                string     `json:"path" yaml:"path"`
	Schema              Paths      `json:"schema" yaml:"schema"`
	Queries             Paths      `json:"queries" yaml:"queries"`
	SQLLibrary          string     `json:"sql_library" yaml:"sql_library"`
	EmitInterface       bool       `json:"emit_interface" yaml:"emit_interface"`
	EmitJSONTags        bool       `json:"emit_json_tags" yaml:"emit_json_tags"`
	EmitDBTags          bool       `json:"emit_db_tags" yaml:"emit_db_tags"`
	EmitPreparedQueries bool       `json:"emit_prepared_queries" yaml:"emit_prepared_queries"`
	EmitExactTableNames bool       `json:"emit_exact_table_names,omitempty" yaml:"emit_exact_table_names"`
	EmitEmptySlices     bool       `json:"emit_empty_slices,omitempty" yaml:"emit_empty_slices"`
	Overrides           []Override `json:"overrides" yaml:"overrides"`
=======
	Name                  string     `json:"name" yaml:"name"`
	Engine                Engine     `json:"engine,omitempty" yaml:"engine"`
	Path                  string     `json:"path" yaml:"path"`
	Schema                Paths      `json:"schema" yaml:"schema"`
	Queries               Paths      `json:"queries" yaml:"queries"`
	EmitInterface         bool       `json:"emit_interface" yaml:"emit_interface"`
	EmitJSONTags          bool       `json:"emit_json_tags" yaml:"emit_json_tags"`
	EmitDBTags            bool       `json:"emit_db_tags" yaml:"emit_db_tags"`
	EmitPreparedQueries   bool       `json:"emit_prepared_queries" yaml:"emit_prepared_queries"`
	EmitExactTableNames   bool       `json:"emit_exact_table_names,omitempty" yaml:"emit_exact_table_names"`
	EmitEmptySlices       bool       `json:"emit_empty_slices,omitempty" yaml:"emit_empty_slices"`
	JSONTagsCaseStyle     string     `json:"json_tags_case_style,omitempty" yaml:"json_tags_case_style"`
	Overrides             []Override `json:"overrides" yaml:"overrides"`
	OutputDBFileName      string     `json:"output_db_file_name,omitempty" yaml:"output_db_file_name"`
	OutputModelsFileName  string     `json:"output_models_file_name,omitempty" yaml:"output_models_file_name"`
	OutputQuerierFileName string     `json:"output_querier_file_name,omitempty" yaml:"output_querier_file_name"`
	OutputFilesSuffix     string     `json:"output_files_suffix,omitempty" yaml:"output_files_suffix"`
>>>>>>> 77616635
}

func v1ParseConfig(rd io.Reader) (Config, error) {
	dec := yaml.NewDecoder(rd)
	dec.KnownFields(true)
	var settings V1GenerateSettings
	var config Config
	if err := dec.Decode(&settings); err != nil {
		return config, err
	}
	if settings.Version == "" {
		return config, ErrMissingVersion
	}
	if settings.Version != "1" {
		return config, ErrUnknownVersion
	}
	if len(settings.Packages) == 0 {
		return config, ErrNoPackages
	}
	if err := settings.ValidateGlobalOverrides(); err != nil {
		return config, err
	}
	for i := range settings.Overrides {
		if err := settings.Overrides[i].Parse(); err != nil {
			return config, err
		}
	}
	for j := range settings.Packages {
		if settings.Packages[j].Path == "" {
			return config, ErrNoPackagePath
		}
		for i := range settings.Packages[j].Overrides {
			if err := settings.Packages[j].Overrides[i].Parse(); err != nil {
				return config, err
			}
		}
		if settings.Packages[j].Name == "" {
			settings.Packages[j].Name = filepath.Base(settings.Packages[j].Path)
		}
		if settings.Packages[j].Engine == "" {
			settings.Packages[j].Engine = EnginePostgreSQL
		}
	}
	return settings.Translate(), nil
}

func (c *V1GenerateSettings) ValidateGlobalOverrides() error {
	engines := map[Engine]struct{}{}
	for _, pkg := range c.Packages {
		if _, ok := engines[pkg.Engine]; !ok {
			engines[pkg.Engine] = struct{}{}
		}
	}

	usesMultipleEngines := len(engines) > 1
	for _, oride := range c.Overrides {
		if usesMultipleEngines && oride.Engine == "" {
			return fmt.Errorf(`the "engine" field is required for global type overrides because your configuration uses multiple database engines`)
		}
	}
	return nil
}

func (c *V1GenerateSettings) Translate() Config {
	conf := Config{
		Version: c.Version,
	}

	for _, pkg := range c.Packages {
		conf.SQL = append(conf.SQL, SQL{
			Engine:  pkg.Engine,
			Schema:  pkg.Schema,
			Queries: pkg.Queries,
			Gen: SQLGen{
				Go: &SQLGo{
<<<<<<< HEAD
					EmitInterface:       pkg.EmitInterface,
					EmitJSONTags:        pkg.EmitJSONTags,
					EmitDBTags:          pkg.EmitDBTags,
					EmitPreparedQueries: pkg.EmitPreparedQueries,
					EmitExactTableNames: pkg.EmitExactTableNames,
					EmitEmptySlices:     pkg.EmitEmptySlices,
					SQLLibrary:          pkg.SQLLibrary,
					Package:             pkg.Name,
					Out:                 pkg.Path,
					Overrides:           pkg.Overrides,
=======
					EmitInterface:         pkg.EmitInterface,
					EmitJSONTags:          pkg.EmitJSONTags,
					EmitDBTags:            pkg.EmitDBTags,
					EmitPreparedQueries:   pkg.EmitPreparedQueries,
					EmitExactTableNames:   pkg.EmitExactTableNames,
					EmitEmptySlices:       pkg.EmitEmptySlices,
					Package:               pkg.Name,
					Out:                   pkg.Path,
					Overrides:             pkg.Overrides,
					JSONTagsCaseStyle:     pkg.JSONTagsCaseStyle,
					OutputDBFileName:      pkg.OutputDBFileName,
					OutputModelsFileName:  pkg.OutputModelsFileName,
					OutputQuerierFileName: pkg.OutputQuerierFileName,
					OutputFilesSuffix:     pkg.OutputFilesSuffix,
>>>>>>> 77616635
				},
			},
		})
	}

	if len(c.Overrides) > 0 || len(c.Rename) > 0 {
		conf.Gen.Go = &GenGo{
			Overrides: c.Overrides,
			Rename:    c.Rename,
		}
	}

	return conf
}<|MERGE_RESOLUTION|>--- conflicted
+++ resolved
@@ -16,21 +16,6 @@
 }
 
 type v1PackageSettings struct {
-<<<<<<< HEAD
-	Name                string     `json:"name" yaml:"name"`
-	Engine              Engine     `json:"engine,omitempty" yaml:"engine"`
-	Path                string     `json:"path" yaml:"path"`
-	Schema              Paths      `json:"schema" yaml:"schema"`
-	Queries             Paths      `json:"queries" yaml:"queries"`
-	SQLLibrary          string     `json:"sql_library" yaml:"sql_library"`
-	EmitInterface       bool       `json:"emit_interface" yaml:"emit_interface"`
-	EmitJSONTags        bool       `json:"emit_json_tags" yaml:"emit_json_tags"`
-	EmitDBTags          bool       `json:"emit_db_tags" yaml:"emit_db_tags"`
-	EmitPreparedQueries bool       `json:"emit_prepared_queries" yaml:"emit_prepared_queries"`
-	EmitExactTableNames bool       `json:"emit_exact_table_names,omitempty" yaml:"emit_exact_table_names"`
-	EmitEmptySlices     bool       `json:"emit_empty_slices,omitempty" yaml:"emit_empty_slices"`
-	Overrides           []Override `json:"overrides" yaml:"overrides"`
-=======
 	Name                  string     `json:"name" yaml:"name"`
 	Engine                Engine     `json:"engine,omitempty" yaml:"engine"`
 	Path                  string     `json:"path" yaml:"path"`
@@ -48,7 +33,6 @@
 	OutputModelsFileName  string     `json:"output_models_file_name,omitempty" yaml:"output_models_file_name"`
 	OutputQuerierFileName string     `json:"output_querier_file_name,omitempty" yaml:"output_querier_file_name"`
 	OutputFilesSuffix     string     `json:"output_files_suffix,omitempty" yaml:"output_files_suffix"`
->>>>>>> 77616635
 }
 
 func v1ParseConfig(rd io.Reader) (Config, error) {
@@ -124,18 +108,6 @@
 			Queries: pkg.Queries,
 			Gen: SQLGen{
 				Go: &SQLGo{
-<<<<<<< HEAD
-					EmitInterface:       pkg.EmitInterface,
-					EmitJSONTags:        pkg.EmitJSONTags,
-					EmitDBTags:          pkg.EmitDBTags,
-					EmitPreparedQueries: pkg.EmitPreparedQueries,
-					EmitExactTableNames: pkg.EmitExactTableNames,
-					EmitEmptySlices:     pkg.EmitEmptySlices,
-					SQLLibrary:          pkg.SQLLibrary,
-					Package:             pkg.Name,
-					Out:                 pkg.Path,
-					Overrides:           pkg.Overrides,
-=======
 					EmitInterface:         pkg.EmitInterface,
 					EmitJSONTags:          pkg.EmitJSONTags,
 					EmitDBTags:            pkg.EmitDBTags,
@@ -150,7 +122,6 @@
 					OutputModelsFileName:  pkg.OutputModelsFileName,
 					OutputQuerierFileName: pkg.OutputQuerierFileName,
 					OutputFilesSuffix:     pkg.OutputFilesSuffix,
->>>>>>> 77616635
 				},
 			},
 		})
